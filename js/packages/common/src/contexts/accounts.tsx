import React, {
  useCallback,
  useContext,
  useEffect,
  useMemo,
  useState,
} from 'react';
import { useConnection } from '../contexts/connection';
import { useWallet } from '@solana/wallet-adapter-react';
import { AccountInfo, Connection, PublicKey } from '@solana/web3.js';
import { AccountLayout, MintInfo, MintLayout, u64 } from '@solana/spl-token';
import { TokenAccount } from '../models';
import { chunks } from '../utils/utils';
import { EventEmitter } from '../utils/eventEmitter';
import { StringPublicKey, WRAPPED_SOL_MINT } from '../utils/ids';
import { programIds } from '../utils/programIds';

const AccountsContext = React.createContext<any>(null);

const pendingCalls = new Map<string, Promise<ParsedAccountBase>>();
const genericCache = new Map<string, ParsedAccountBase>();
const pendingMintCalls = new Map<string, Promise<MintInfo>>();
const mintCache = new Map<string, MintInfo>();

export interface ParsedAccountBase {
  pubkey: StringPublicKey;
  account: AccountInfo<Buffer>;
  info: any; // TODO: change to unknown
}

export type AccountParser = (
  pubkey: StringPublicKey,
  data: AccountInfo<Buffer>,
) => ParsedAccountBase | undefined;

export interface ParsedAccount<T> extends ParsedAccountBase {
  info: T;
}

const getMintInfo = async (connection: Connection, pubKey: PublicKey) => {
  const info = await connection.getAccountInfo(pubKey);
  if (info === null) {
    throw new Error('Failed to find mint account');
  }

  const data = Buffer.from(info.data);

  return deserializeMint(data);
};

export const MintParser = (pubKey: string, info: AccountInfo<Buffer>) => {
  const buffer = Buffer.from(info.data);

  const data = deserializeMint(buffer);

  const details = {
    pubkey: pubKey,
    account: {
      ...info,
    },
    info: data,
  } as ParsedAccountBase;

  return details;
};

export const TokenAccountParser = (
  pubKey: string,
  info: AccountInfo<Buffer>,
) => {
  // Sometimes a wrapped sol account gets closed, goes to 0 length,
  // triggers an update over wss which triggers this guy to get called
  // since your UI already logged that pubkey as a token account. Check for length.
  if (info.data.length > 0) {
    const buffer = Buffer.from(info.data);
    const data = deserializeAccount(buffer);

    const details = {
      pubkey: pubKey,
      account: {
        ...info,
      },
      info: data,
    } as TokenAccount;

    return details;
  }
};

export const GenericAccountParser = (
  pubKey: string,
  info: AccountInfo<Buffer>,
) => {
  const buffer = Buffer.from(info.data);

  const details = {
    pubkey: pubKey,
    account: {
      ...info,
    },
    info: buffer,
  } as ParsedAccountBase;

  return details;
};

export const keyToAccountParser = new Map<string, AccountParser>();

export const cache = {
  emitter: new EventEmitter(),
  query: async (
    connection: Connection,
    pubKey: string | PublicKey,
    parser?: AccountParser,
  ) => {
    let id: PublicKey;
    if (typeof pubKey === 'string') {
      id = new PublicKey(pubKey);
    } else {
      id = pubKey;
    }

    const address = id.toBase58();

    let account = genericCache.get(address);
    if (account) {
      return account;
    }

    let query = pendingCalls.get(address);
    if (query) {
      return query;
    }

    // TODO: refactor to use multiple accounts query with flush like behavior
    query = connection.getAccountInfo(id).then(data => {
      if (!data) {
        throw new Error('Account not found');
      }

      return cache.add(id, data, parser);
    }) as Promise<TokenAccount>;
    pendingCalls.set(address, query as any);

    return query;
  },
  add: (
    id: PublicKey | string,
    obj: AccountInfo<Buffer>,
    parser?: AccountParser,
    isActive?: boolean | undefined | ((parsed: any) => boolean),
  ) => {
    const address = typeof id === 'string' ? id : id?.toBase58();
    const deserialize = parser ? parser : keyToAccountParser.get(address);
    if (!deserialize) {
      throw new Error(
        'Deserializer needs to be registered or passed as a parameter',
      );
    }

    cache.registerParser(id, deserialize);
    pendingCalls.delete(address);
    const account = deserialize(address, obj);
    if (!account) {
      return;
    }

    if (isActive === undefined) isActive = true;
    else if (isActive instanceof Function) isActive = isActive(account);

    const isNew = !genericCache.has(address);

    genericCache.set(address, account);
    cache.emitter.raiseCacheUpdated(address, isNew, deserialize, isActive);
    return account;
  },
  get: (pubKey: string | PublicKey) => {
    let key: string;
    if (typeof pubKey !== 'string') {
      key = pubKey.toBase58();
    } else {
      key = pubKey;
    }

    return genericCache.get(key);
  },
  delete: (pubKey: string | PublicKey) => {
    let key: string;
    if (typeof pubKey !== 'string') {
      key = pubKey.toBase58();
    } else {
      key = pubKey;
    }

    if (genericCache.get(key)) {
      genericCache.delete(key);
      cache.emitter.raiseCacheDeleted(key);
      return true;
    }
    return false;
  },

  byParser: (parser: AccountParser) => {
    const result: string[] = [];
    for (const id of keyToAccountParser.keys()) {
      if (keyToAccountParser.get(id) === parser) {
        result.push(id);
      }
    }

    return result;
  },
  registerParser: (pubkey: PublicKey | string, parser: AccountParser) => {
    if (pubkey) {
      const address = typeof pubkey === 'string' ? pubkey : pubkey?.toBase58();
      keyToAccountParser.set(address, parser);
    }

    return pubkey;
  },
  queryMint: async (connection: Connection, pubKey: string | PublicKey) => {
    let id: PublicKey;
    if (typeof pubKey === 'string') {
      id = new PublicKey(pubKey);
    } else {
      id = pubKey;
    }

    const address = id.toBase58();
    let mint = mintCache.get(address);
    if (mint) {
      return mint;
    }

    let query = pendingMintCalls.get(address);
    if (query) {
      return query;
    }

    query = getMintInfo(connection, id).then(data => {
      pendingMintCalls.delete(address);

      mintCache.set(address, data);
      return data;
    }) as Promise<MintInfo>;
    pendingMintCalls.set(address, query as any);

    return query;
  },
  getMint: (pubKey: string | PublicKey) => {
    let key: string;
    if (typeof pubKey !== 'string') {
      key = pubKey.toBase58();
    } else {
      key = pubKey;
    }

    return mintCache.get(key);
  },
  addMint: (pubKey: PublicKey, obj: AccountInfo<Buffer>) => {
    const mint = deserializeMint(obj.data);
    const id = pubKey.toBase58();
    mintCache.set(id, mint);
    return mint;
  },
};

export const useAccountsContext = () => {
  const context = useContext(AccountsContext);

  return context;
};

function wrapNativeAccount(
  pubkey: string,
  account?: AccountInfo<Buffer>,
): TokenAccount | undefined {
  if (!account) {
    return undefined;
  }

  const key = new PublicKey(pubkey);

  return {
    pubkey: pubkey,
    account,
    info: {
      address: key,
      mint: WRAPPED_SOL_MINT,
      owner: key,
      amount: new u64(account.lamports),
      delegate: null,
      delegatedAmount: new u64(0),
      isInitialized: true,
      isFrozen: false,
      isNative: true,
      rentExemptReserve: null,
      closeAuthority: null,
    },
  };
}

export const getCachedAccount = (
  predicate: (account: TokenAccount) => boolean,
) => {
  for (const account of genericCache.values()) {
    if (predicate(account)) {
      return account as TokenAccount;
    }
  }
};

const UseNativeAccount = () => {
  const connection = useConnection();
  const { publicKey } = useWallet();

  const [nativeAccount, setNativeAccount] = useState<AccountInfo<Buffer>>();

  const updateCache = useCallback(
    account => {
<<<<<<< HEAD
      if (wallet && wallet.publicKey) {
        const wrapped = wrapNativeAccount(
          wallet.publicKey?.toBase58(),
          account,
        );
        if (wrapped !== undefined && wallet) {
          const id = wallet.publicKey?.toBase58();
=======
      if (publicKey) {
        const wrapped = wrapNativeAccount(publicKey, account);
        if (wrapped !== undefined) {
          const id = publicKey.toBase58();
>>>>>>> 129bc3fd
          cache.registerParser(id, TokenAccountParser);
          genericCache.set(id, wrapped as TokenAccount);
          cache.emitter.raiseCacheUpdated(id, false, TokenAccountParser, true);
        }
      }
    },
    [publicKey],
  );

  useEffect(() => {
    let subId = 0;
    const updateAccount = (account: AccountInfo<Buffer> | null) => {
      if (account) {
        updateCache(account);
        setNativeAccount(account);
      }
    };

    (async () => {
      if (!connection || !publicKey) {
        return;
      }

      const account = await connection.getAccountInfo(publicKey);
      updateAccount(account);

      subId = connection.onAccountChange(publicKey, updateAccount);
    })();

    return () => {
      if (subId) {
        connection.removeAccountChangeListener(subId);
      }
    };
  }, [setNativeAccount, publicKey, connection, updateCache]);

  return { nativeAccount };
};

const PRECACHED_OWNERS = new Set<string>();
const precacheUserTokenAccounts = async (
  connection: Connection,
  owner?: PublicKey,
) => {
  if (!owner) {
    return;
  }

  // used for filtering account updates over websocket
  PRECACHED_OWNERS.add(owner.toBase58());

  // user accounts are updated via ws subscription
  const accounts = await connection.getTokenAccountsByOwner(owner, {
    programId: programIds().token,
  });

  accounts.value.forEach(info => {
    cache.add(info.pubkey.toBase58(), info.account, TokenAccountParser);
  });
};

export function AccountsProvider({ children = null as any }) {
  const connection = useConnection();
  const { publicKey } = useWallet();
  const [tokenAccounts, setTokenAccounts] = useState<TokenAccount[]>([]);
  const [userAccounts, setUserAccounts] = useState<TokenAccount[]>([]);
  const { nativeAccount } = UseNativeAccount();
  const walletKey = wallet?.publicKey?.toBase58();

  const selectUserAccounts = useCallback(() => {
    return cache
      .byParser(TokenAccountParser)
      .map(id => cache.get(id))
<<<<<<< HEAD
      .filter(a => a && a.info.owner.toBase58() === walletKey)
      .map(a => a as TokenAccount);
  }, [walletKey]);
=======
      .filter(a => a && a.info.owner.toBase58() === publicKey?.toBase58())
      .map(a => a as TokenAccount);
  }, [publicKey]);
>>>>>>> 129bc3fd

  useEffect(() => {
    const accounts = selectUserAccounts().filter(
      a => a !== undefined,
    ) as TokenAccount[];
    setUserAccounts(accounts);
  }, [nativeAccount, tokenAccounts, selectUserAccounts]);

  useEffect(() => {
    const subs: number[] = [];
    cache.emitter.onCache(args => {
      if (args.isNew && args.isActive) {
        let id = args.id;
        let deserialize = args.parser;
        connection.onAccountChange(new PublicKey(id), info => {
          cache.add(id, info, deserialize);
        });
      }
    });

    return () => {
      subs.forEach(id => connection.removeAccountChangeListener(id));
    };
  }, [connection]);

  useEffect(() => {
    if (!connection || !publicKey) {
      setTokenAccounts([]);
    } else {
      precacheUserTokenAccounts(connection, publicKey).then(() => {
        setTokenAccounts(selectUserAccounts());
      });

      // This can return different types of accounts: token-account, mint, multisig
      // TODO: web3.js expose ability to filter.
      // this should use only filter syntax to only get accounts that are owned by user
      const tokenSubID = connection.onProgramAccountChange(
        programIds().token,
        info => {
          // TODO: fix type in web3.js
          const id = info.accountId as unknown as string;
          // TODO: do we need a better way to identify layout (maybe a enum identifing type?)
          if (info.accountInfo.data.length === AccountLayout.span) {
            const data = deserializeAccount(info.accountInfo.data);

            if (PRECACHED_OWNERS.has(data.owner.toBase58())) {
              cache.add(id, info.accountInfo, TokenAccountParser);
              setTokenAccounts(selectUserAccounts());
            }
          }
        },
        'singleGossip',
      );

      return () => {
        connection.removeProgramAccountChangeListener(tokenSubID);
      };
    }
  }, [connection, publicKey, selectUserAccounts]);

  return (
    <AccountsContext.Provider
      value={{
        userAccounts,
        nativeAccount,
      }}
    >
      {children}
    </AccountsContext.Provider>
  );
}

export function useNativeAccount() {
  const context = useContext(AccountsContext);
  return {
    account: context.nativeAccount as AccountInfo<Buffer>,
  };
}

export const getMultipleAccounts = async (
  connection: any,
  keys: string[],
  commitment: string,
) => {
  const result = await Promise.all(
    chunks(keys, 99).map(chunk =>
      getMultipleAccountsCore(connection, chunk, commitment),
    ),
  );

  const array = result
    .map(
      a =>
        a.array.map(acc => {
          if (!acc) {
            return undefined;
          }

          const { data, ...rest } = acc;
          const obj = {
            ...rest,
            data: Buffer.from(data[0], 'base64'),
          } as AccountInfo<Buffer>;
          return obj;
        }) as AccountInfo<Buffer>[],
    )
    .flat();
  return { keys, array };
};

const getMultipleAccountsCore = async (
  connection: any,
  keys: string[],
  commitment: string,
) => {
  const args = connection._buildArgs([keys], commitment, 'base64');

  const unsafeRes = await connection._rpcRequest('getMultipleAccounts', args);
  if (unsafeRes.error) {
    throw new Error(
      'failed to get info about account ' + unsafeRes.error.message,
    );
  }

  if (unsafeRes.result.value) {
    const array = unsafeRes.result.value as AccountInfo<string[]>[];
    return { keys, array };
  }

  // TODO: fix
  throw new Error();
};

export function useMint(key?: string | PublicKey) {
  const connection = useConnection();
  const [mint, setMint] = useState<MintInfo>();

  const id = typeof key === 'string' ? key : key?.toBase58();

  useEffect(() => {
    if (!id) {
      return;
    }

    cache
      .query(connection, id, MintParser)
      .then(acc => setMint(acc.info as any))
      .catch(err => console.log(err));

    const dispose = cache.emitter.onCache(e => {
      const event = e;
      if (event.id === id) {
        cache
          .query(connection, id, MintParser)
          .then(mint => setMint(mint.info as any));
      }
    });
    return () => {
      dispose();
    };
  }, [connection, id]);

  return mint;
}

export function useAccount(pubKey?: PublicKey) {
  const connection = useConnection();
  const [account, setAccount] = useState<TokenAccount>();

  const key = pubKey?.toBase58();
  useEffect(() => {
    const query = async () => {
      try {
        if (!key) {
          return;
        }

        const acc = await cache
          .query(connection, key, TokenAccountParser)
          .catch(err => console.log(err));
        if (acc) {
          setAccount(acc);
        }
      } catch (err) {
        console.error(err);
      }
    };

    query();

    const dispose = cache.emitter.onCache(e => {
      const event = e;
      if (event.id === key) {
        query();
      }
    });
    return () => {
      dispose();
    };
  }, [connection, key]);

  return account;
}

// TODO: expose in spl package
export const deserializeAccount = (data: Buffer) => {
  const accountInfo = AccountLayout.decode(data);
  accountInfo.mint = new PublicKey(accountInfo.mint);
  accountInfo.owner = new PublicKey(accountInfo.owner);
  accountInfo.amount = u64.fromBuffer(accountInfo.amount);

  if (accountInfo.delegateOption === 0) {
    accountInfo.delegate = null;
    accountInfo.delegatedAmount = new u64(0);
  } else {
    accountInfo.delegate = new PublicKey(accountInfo.delegate);
    accountInfo.delegatedAmount = u64.fromBuffer(accountInfo.delegatedAmount);
  }

  accountInfo.isInitialized = accountInfo.state !== 0;
  accountInfo.isFrozen = accountInfo.state === 2;

  if (accountInfo.isNativeOption === 1) {
    accountInfo.rentExemptReserve = u64.fromBuffer(accountInfo.isNative);
    accountInfo.isNative = true;
  } else {
    accountInfo.rentExemptReserve = null;
    accountInfo.isNative = false;
  }

  if (accountInfo.closeAuthorityOption === 0) {
    accountInfo.closeAuthority = null;
  } else {
    accountInfo.closeAuthority = new PublicKey(accountInfo.closeAuthority);
  }

  return accountInfo;
};

// TODO: expose in spl package
export const deserializeMint = (data: Buffer) => {
  if (data.length !== MintLayout.span) {
    throw new Error('Not a valid Mint');
  }

  const mintInfo = MintLayout.decode(data);

  if (mintInfo.mintAuthorityOption === 0) {
    mintInfo.mintAuthority = null;
  } else {
    mintInfo.mintAuthority = new PublicKey(mintInfo.mintAuthority);
  }

  mintInfo.supply = u64.fromBuffer(mintInfo.supply);
  mintInfo.isInitialized = mintInfo.isInitialized !== 0;

  if (mintInfo.freezeAuthorityOption === 0) {
    mintInfo.freezeAuthority = null;
  } else {
    mintInfo.freezeAuthority = new PublicKey(mintInfo.freezeAuthority);
  }

  return mintInfo as MintInfo;
};<|MERGE_RESOLUTION|>--- conflicted
+++ resolved
@@ -318,20 +318,13 @@
 
   const updateCache = useCallback(
     account => {
-<<<<<<< HEAD
-      if (wallet && wallet.publicKey) {
+      if (publicKey) {
         const wrapped = wrapNativeAccount(
-          wallet.publicKey?.toBase58(),
+          publicKey.toBase58(),
           account,
         );
-        if (wrapped !== undefined && wallet) {
-          const id = wallet.publicKey?.toBase58();
-=======
-      if (publicKey) {
-        const wrapped = wrapNativeAccount(publicKey, account);
         if (wrapped !== undefined) {
           const id = publicKey.toBase58();
->>>>>>> 129bc3fd
           cache.registerParser(id, TokenAccountParser);
           genericCache.set(id, wrapped as TokenAccount);
           cache.emitter.raiseCacheUpdated(id, false, TokenAccountParser, true);
@@ -399,21 +392,15 @@
   const [tokenAccounts, setTokenAccounts] = useState<TokenAccount[]>([]);
   const [userAccounts, setUserAccounts] = useState<TokenAccount[]>([]);
   const { nativeAccount } = UseNativeAccount();
-  const walletKey = wallet?.publicKey?.toBase58();
+  const walletKey = publicKey?.toBase58();
 
   const selectUserAccounts = useCallback(() => {
     return cache
       .byParser(TokenAccountParser)
       .map(id => cache.get(id))
-<<<<<<< HEAD
       .filter(a => a && a.info.owner.toBase58() === walletKey)
       .map(a => a as TokenAccount);
   }, [walletKey]);
-=======
-      .filter(a => a && a.info.owner.toBase58() === publicKey?.toBase58())
-      .map(a => a as TokenAccount);
-  }, [publicKey]);
->>>>>>> 129bc3fd
 
   useEffect(() => {
     const accounts = selectUserAccounts().filter(
