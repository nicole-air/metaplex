--- conflicted
+++ resolved
@@ -25,14 +25,11 @@
   getEditionMarkPda,
   decodeEditionMarker,
   BidStateType,
-<<<<<<< HEAD
   StringPublicKey,
   toPublicKey,
-=======
   WalletSigner,
->>>>>>> 129bc3fd
 } from '@oyster/common';
-
+import { WalletNotConnectedError } from '@solana/wallet-adapter-base';
 import { AccountLayout, MintLayout, Token } from '@solana/spl-token';
 import { AuctionView, AuctionViewItem } from '../hooks';
 import {
@@ -60,7 +57,6 @@
   AuctionManagerV1,
   ParticipationStateV1,
 } from '../models/metaplex/deprecatedStates';
-import { WalletNotConnectedError } from '@solana/wallet-adapter-base';
 const { createTokenAccount } = actions;
 const { approve } = models;
 
@@ -91,13 +87,8 @@
 
 export async function sendRedeemBid(
   connection: Connection,
-<<<<<<< HEAD
-  wallet: any,
+  wallet: WalletSigner,
   payingAccount: StringPublicKey,
-=======
-  wallet: WalletSigner,
-  payingAccount: PublicKey,
->>>>>>> 129bc3fd
   auctionView: AuctionView,
   accountsByMint: Map<string, TokenAccount>,
   prizeTrackingTickets: Record<string, ParsedAccount<PrizeTrackingTicket>>,
@@ -416,7 +407,7 @@
     const metadata = await getMetadata(safetyDeposit.info.tokenMint);
     await updatePrimarySaleHappenedViaToken(
       metadata,
-      wallet.publicKey,
+      wallet.publicKey.toBase58(),
       newTokenAccount,
       winningPrizeInstructions,
     );
@@ -424,23 +415,14 @@
 }
 
 async function createMintAndAccountWithOne(
-<<<<<<< HEAD
-  wallet: any,
+  wallet: WalletSigner,
   receiverWallet: StringPublicKey,
   mintRent: any,
   instructions: TransactionInstruction[],
   signers: Keypair[],
 ): Promise<{ mint: StringPublicKey; account: StringPublicKey }> {
-=======
-  wallet: WalletSigner,
-  receiverWallet: PublicKey,
-  mintRent: any,
-  instructions: TransactionInstruction[],
-  signers: Keypair[],
-): Promise<{ mint: PublicKey; account: PublicKey }> {
   if (!wallet.publicKey) throw new WalletNotConnectedError();
 
->>>>>>> 129bc3fd
   const mint = createMint(
     instructions,
     wallet.publicKey,
@@ -490,13 +472,8 @@
   connection: Connection,
   auctionView: AuctionView,
   mintRentExempt: number,
-<<<<<<< HEAD
-  wallet: any,
+  wallet: WalletSigner,
   receiverWallet: StringPublicKey,
-=======
-  wallet: WalletSigner,
-  receiverWallet: PublicKey,
->>>>>>> 129bc3fd
   safetyDeposit: ParsedAccount<SafetyDepositBox>,
   item: AuctionViewItem,
   signers: Array<Keypair[]>,
@@ -702,13 +679,8 @@
 }
 
 async function deprecatedRedeemPrintingV1Token(
-<<<<<<< HEAD
-  wallet: any,
+  wallet: WalletSigner,
   updateAuth: StringPublicKey,
-=======
-  wallet: WalletSigner,
-  updateAuth: PublicKey,
->>>>>>> 129bc3fd
   item: AuctionViewItem,
   newTokenAccount: StringPublicKey,
   mintRentExempt: number,
@@ -795,13 +767,8 @@
   accountsByMint: Map<string, TokenAccount>,
   accountRentExempt: number,
   mintRentExempt: number,
-<<<<<<< HEAD
-  wallet: any,
+  wallet: WalletSigner,
   receiverWallet: StringPublicKey,
-=======
-  wallet: WalletSigner,
-  receiverWallet: PublicKey,
->>>>>>> 129bc3fd
   safetyDeposit: ParsedAccount<SafetyDepositBox>,
   bidRedemption: ParsedAccount<BidRedemptionTicket> | undefined,
   bid: ParsedAccount<BidderMetadata> | undefined,
