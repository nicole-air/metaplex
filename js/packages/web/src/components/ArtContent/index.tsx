<<<<<<< HEAD
import React, { Ref, useEffect, useState } from 'react';
=======
import React, { Ref, useCallback, useEffect, useState } from 'react';
>>>>>>> ad27a9ec
import { Image } from 'antd';
import { MetadataCategory, MetadataFile } from '@oyster/common';
import { MeshViewer } from '../MeshViewer';
import { ThreeDots } from '../MyLoader';
<<<<<<< HEAD
import { useCachedImage } from '../../hooks';
import { Stream, StreamPlayerApi } from '@cloudflare/stream-react';

const HACK_LOOKUP: Record<string, string> = {
  'https://arweave.net/DZQLWAoc6MhpGoooFMrFF5okwUUwp034mtyrkzdFGfg':
  '482677586108c3ffba33204d9dfd8562',
  'https://arweave.net/BPJbVgBUCwDLALLruex_5cmXvffXvcCwwweoiJ45BUM':
    '01c2892dc406033a0dfbaf4ab883e448',
  'https://arweave.net/__2eOiYv0w-2_ayLUxqiSBQZeC9z5qcJPbeSE657Dcw':
    '0af8af868293c5a6b6aad8ea2f9b985c',
  'https://arweave.net/0PiQ1Iybbp07nLXXj2w2OzmE2BA9VAxu_sBPUkfjCX8':
    'bd9fbed75d9d58dbd9520cdbb7a407ae',
  'https://arweave.net/yftUPSwuKEyfazIi_vfKCSE-JrghtDDKfTbq0d-dmJ4':
    'acd90bc0d6bd75565eca507fb69c7263',
  'https://arweave.net/9Dd_JTurpzTPiz1prvNpS-PexkahCLTeXLVXUIT0qbE':
    'd90b177c2f77eab0fd70dec688d12d72',
  'https://arweave.net/WNLzR36v80IS61yeWyPYstF3qacWDXcDmYLp-RldYFQ':
    '0cb4b80b5a668072c9f3a0a4224628f6',
  'https://arweave.net/PHEyKMsLA0AfjLt0UyGyOa9NBSgJuKT2wHxcPca-Qs8':
    'a2a5deeafed881d67aed547f7ffaa03d',
  'https://arweave.net/5A8KJmRh2qYBNFdO0ChgJ_0Jx0ZgOFSatU2ffJg4SrA':
    '3e5eadb976fab8fe7330a760941a960f',
};
=======
import { useCachedImage, useExtendedArt } from '../../hooks';
import { Stream, StreamPlayerApi } from '@cloudflare/stream-react';
import { PublicKey } from '@solana/web3.js';
import { getLast } from '../../utils/utils';
>>>>>>> ad27a9ec

const MeshArtContent = ({
  uri,
  animationUrl,
  className,
<<<<<<< HEAD
  preview,
  style,
  files,
  active
}: {
  category?: MetadataCategory;
  extension?: string;
  uri?: string;
  className?: string;
  preview?: boolean;
  style?: React.CSSProperties;
  width?: number;
  height?: number;
  files?: string[];
  ref?: Ref<HTMLDivElement>;
  active?: boolean;
}) => {
  const [loaded, setLoaded] = useState<boolean>(false);
  const playerApiRef = React.useRef<StreamPlayerApi>(null);
  const src = useCachedImage(uri || '');

  useEffect(() => {
    if (playerApiRef.current) {
      playerApiRef.current.currentTime = 0;

      if (active === undefined) {
        playerApiRef.current.muted = true;
        playerApiRef.current?.play();
      } else {
        if (active) {
          playerApiRef.current.muted = false;
          playerApiRef.current.play();
        } else {
          playerApiRef.current.pause();
        }
      }
    }
  }, [active]);

  if (extension?.endsWith('.glb') || category === 'vr') {
    return <MeshViewer url={uri} className={className} style={style} />;
=======
  style,
  files,
}: {
  uri?: string;
  animationUrl?: string;
  className?: string;
  style?: React.CSSProperties;
  files?: (MetadataFile | string)[];
}) => {
  const renderURL = files && files.length > 0 && typeof files[0] === 'string'  ? files[0] : animationUrl;
  const { isLoading } = useCachedImage(renderURL || '', true);

  if (isLoading) {
    return <CachedImageContent
      uri={uri}
      className={className}
      preview={false}
      style={{ width: 300, ...style }}/>;
>>>>>>> ad27a9ec
  }
  const likelyVideo = (files || []).filter((f, index, arr) => {
    // TODO: filter by fileType
    return arr.length >= 2 ? index === 1 : index === 0;
  })[0];

<<<<<<< HEAD
  return category === 'video' ? (
    HACK_LOOKUP[likelyVideo] ? (
      <div className={`${className} square`}>
        <Stream
          streamRef={playerApiRef}
          src={HACK_LOOKUP[likelyVideo]}
          loop={true}
          height={600}
          width={600}
          controls={false}
          videoDimensions={{
            videoHeight: 600,
            videoWidth: 600,
          }}
        />
      </div>
    ) : (
      <video
        className={className}
        playsInline={true}
        autoPlay={false}
        muted={true}
        controls={true}
        controlsList="nodownload"
        style={style}
        loop={true}
        poster={extension}
      >
        <source src={likelyVideo} type="video/mp4" style={style} />
      </video>
    )
  ) : (
    <Image
      src={src}
=======
  return <MeshViewer url={renderURL} className={className} style={style} />;
}

const CachedImageContent = ({
  uri,
  className,
  preview,
  style,
}: {
  uri?: string;
  className?: string;
  preview?: boolean;
  style?: React.CSSProperties;
}) => {
  const [loaded, setLoaded] = useState<boolean>(false);
  const { cachedBlob } = useCachedImage(uri || '');

  return <Image
      src={cachedBlob}
>>>>>>> ad27a9ec
      preview={preview}
      wrapperClassName={className}
      loading="lazy"
      wrapperStyle={{ ...style }}
      onLoad={e => {
        setLoaded(true);
      }}
      placeholder={<ThreeDots />}
      {...(loaded ? {} : { height: 200 })}
    />
<<<<<<< HEAD
  );
=======
}

const VideoArtContent = ({
  className,
  style,
  files,
  uri,
  animationURL,
  active,
}: {
  className?: string;
  style?: React.CSSProperties;
  files?: (MetadataFile | string)[];
  uri?: string;
  animationURL?: string;
  active?: boolean;
}) => {
  const [playerApi, setPlayerApi] = useState<StreamPlayerApi>();

  const playerRef = useCallback(
    ref => {
      setPlayerApi(ref);
    },
    [setPlayerApi],
  );

  useEffect(() => {
    if (playerApi) {
      playerApi.currentTime = 0;
    }
  }, [active, playerApi]);

  const likelyVideo = (files || []).filter((f, index, arr) => {
    if(typeof f !== 'string') {
      return false;
    }

    // TODO: filter by fileType
    return arr.length >= 2 ? index === 1 : index === 0;
  })?.[0] as string;

  const content = (
    likelyVideo && likelyVideo.startsWith('https://watch.videodelivery.net/') ? (
      <div className={`${className} square`}>
        <Stream
          streamRef={(e: any) => playerRef(e)}
          src={likelyVideo.replace('https://watch.videodelivery.net/', '')}
          loop={true}
          height={600}
          width={600}
          controls={false}
          videoDimensions={{
            videoHeight: 700,
            videoWidth: 400,
          }}
          autoplay={true}
          muted={true}
        />
      </div>
    ) : (
      <video
        className={className}
        playsInline={true}
        autoPlay={true}
        muted={true}
        controls={true}
        controlsList="nodownload"
        style={style}
        loop={true}
        poster={uri}
      >
        {likelyVideo && <source src={likelyVideo} type="video/mp4" style={style} />}
        {animationURL && <source src={animationURL} type="video/mp4" style={style} />}
        {files?.filter(f => typeof f !== 'string').map((f: any) => <source src={f.uri} type={f.type} style={style} />)}
      </video>
    )
  );



  return content;
};


export const ArtContent = ({
  category,
  className,
  preview,
  style,
  active,
  allowMeshRender,
  pubkey,

  uri,
  animationURL,
  files,
}: {
  category?: MetadataCategory;
  className?: string;
  preview?: boolean;
  style?: React.CSSProperties;
  width?: number;
  height?: number;
  ref?: Ref<HTMLDivElement>;
  active?: boolean;
  allowMeshRender?: boolean;
  pubkey?: PublicKey | string,
  uri?: string;
  animationURL?: string;
  files?: (MetadataFile | string)[];
}) => {
  const id = typeof pubkey === 'string' ? pubkey : pubkey?.toBase58() || '';

  const { ref, data } = useExtendedArt(id);

  if(pubkey && data) {
    files = data.properties.files;
    uri = data.image;
    animationURL = data.animation_url;
    category = data.properties.category;
  }

  animationURL = animationURL || '';

  const animationUrlExt = new URLSearchParams(getLast(animationURL.split("?"))).get("ext");

  if (allowMeshRender && (category === 'vr' || animationUrlExt === 'glb' || animationUrlExt === 'gltf')) {
    return <MeshArtContent
      uri={uri}
      animationUrl={animationURL}
      className={className}
      style={style}
      files={files}/>;
  }

  const content = category === 'video' ? (
    <VideoArtContent
      className={className}
      style={style}
      files={files}
      uri={uri}
      animationURL={animationURL}
      active={active}
    />
  ) : (
    <CachedImageContent uri={uri}
      className={className}
      preview={preview}
      style={style}/>
  );

  return <div ref={ref as any} style={{ display: 'flex', alignItems: 'center', justifyContent: 'center' }}>{content}</div>;
>>>>>>> ad27a9ec
};<|MERGE_RESOLUTION|>--- conflicted
+++ resolved
@@ -1,15 +1,12 @@
-<<<<<<< HEAD
-import React, { Ref, useEffect, useState } from 'react';
-=======
 import React, { Ref, useCallback, useEffect, useState } from 'react';
->>>>>>> ad27a9ec
 import { Image } from 'antd';
 import { MetadataCategory, MetadataFile } from '@oyster/common';
 import { MeshViewer } from '../MeshViewer';
 import { ThreeDots } from '../MyLoader';
-<<<<<<< HEAD
-import { useCachedImage } from '../../hooks';
+import { useCachedImage, useExtendedArt } from '../../hooks';
 import { Stream, StreamPlayerApi } from '@cloudflare/stream-react';
+import { PublicKey } from '@solana/web3.js';
+import { getLast } from '../../utils/utils';
 
 const HACK_LOOKUP: Record<string, string> = {
   'https://arweave.net/DZQLWAoc6MhpGoooFMrFF5okwUUwp034mtyrkzdFGfg':
@@ -31,60 +28,11 @@
   'https://arweave.net/5A8KJmRh2qYBNFdO0ChgJ_0Jx0ZgOFSatU2ffJg4SrA':
     '3e5eadb976fab8fe7330a760941a960f',
 };
-=======
-import { useCachedImage, useExtendedArt } from '../../hooks';
-import { Stream, StreamPlayerApi } from '@cloudflare/stream-react';
-import { PublicKey } from '@solana/web3.js';
-import { getLast } from '../../utils/utils';
->>>>>>> ad27a9ec
 
 const MeshArtContent = ({
   uri,
   animationUrl,
   className,
-<<<<<<< HEAD
-  preview,
-  style,
-  files,
-  active
-}: {
-  category?: MetadataCategory;
-  extension?: string;
-  uri?: string;
-  className?: string;
-  preview?: boolean;
-  style?: React.CSSProperties;
-  width?: number;
-  height?: number;
-  files?: string[];
-  ref?: Ref<HTMLDivElement>;
-  active?: boolean;
-}) => {
-  const [loaded, setLoaded] = useState<boolean>(false);
-  const playerApiRef = React.useRef<StreamPlayerApi>(null);
-  const src = useCachedImage(uri || '');
-
-  useEffect(() => {
-    if (playerApiRef.current) {
-      playerApiRef.current.currentTime = 0;
-
-      if (active === undefined) {
-        playerApiRef.current.muted = true;
-        playerApiRef.current?.play();
-      } else {
-        if (active) {
-          playerApiRef.current.muted = false;
-          playerApiRef.current.play();
-        } else {
-          playerApiRef.current.pause();
-        }
-      }
-    }
-  }, [active]);
-
-  if (extension?.endsWith('.glb') || category === 'vr') {
-    return <MeshViewer url={uri} className={className} style={style} />;
-=======
   style,
   files,
 }: {
@@ -103,49 +51,12 @@
       className={className}
       preview={false}
       style={{ width: 300, ...style }}/>;
->>>>>>> ad27a9ec
   }
   const likelyVideo = (files || []).filter((f, index, arr) => {
     // TODO: filter by fileType
     return arr.length >= 2 ? index === 1 : index === 0;
   })[0];
 
-<<<<<<< HEAD
-  return category === 'video' ? (
-    HACK_LOOKUP[likelyVideo] ? (
-      <div className={`${className} square`}>
-        <Stream
-          streamRef={playerApiRef}
-          src={HACK_LOOKUP[likelyVideo]}
-          loop={true}
-          height={600}
-          width={600}
-          controls={false}
-          videoDimensions={{
-            videoHeight: 600,
-            videoWidth: 600,
-          }}
-        />
-      </div>
-    ) : (
-      <video
-        className={className}
-        playsInline={true}
-        autoPlay={false}
-        muted={true}
-        controls={true}
-        controlsList="nodownload"
-        style={style}
-        loop={true}
-        poster={extension}
-      >
-        <source src={likelyVideo} type="video/mp4" style={style} />
-      </video>
-    )
-  ) : (
-    <Image
-      src={src}
-=======
   return <MeshViewer url={renderURL} className={className} style={style} />;
 }
 
@@ -165,7 +76,6 @@
 
   return <Image
       src={cachedBlob}
->>>>>>> ad27a9ec
       preview={preview}
       wrapperClassName={className}
       loading="lazy"
@@ -176,9 +86,6 @@
       placeholder={<ThreeDots />}
       {...(loaded ? {} : { height: 200 })}
     />
-<<<<<<< HEAD
-  );
-=======
 }
 
 const VideoArtContent = ({
@@ -188,6 +95,8 @@
   uri,
   animationURL,
   active,
+  width,
+  height,
 }: {
   className?: string;
   style?: React.CSSProperties;
@@ -195,6 +104,8 @@
   uri?: string;
   animationURL?: string;
   active?: boolean;
+  width?: number;
+  height?: number;
 }) => {
   const [playerApi, setPlayerApi] = useState<StreamPlayerApi>();
 
@@ -221,11 +132,11 @@
   })?.[0] as string;
 
   const content = (
-    likelyVideo && likelyVideo.startsWith('https://watch.videodelivery.net/') ? (
-      <div className={`${className} square`}>
+    HACK_LOOKUP[likelyVideo] || likelyVideo && likelyVideo.startsWith('https://watch.videodelivery.net/') ? (
+      <div className={`${className} square`} style={{ height, width }}>
         <Stream
           streamRef={(e: any) => playerRef(e)}
-          src={likelyVideo.replace('https://watch.videodelivery.net/', '')}
+          src={HACK_LOOKUP[likelyVideo] || likelyVideo.replace('https://watch.videodelivery.net/', '')}
           loop={true}
           height={600}
           width={600}
@@ -275,6 +186,8 @@
   uri,
   animationURL,
   files,
+  height,
+  width,
 }: {
   category?: MetadataCategory;
   className?: string;
@@ -322,6 +235,8 @@
       uri={uri}
       animationURL={animationURL}
       active={active}
+      height={height}
+      width={width}
     />
   ) : (
     <CachedImageContent uri={uri}
@@ -331,5 +246,4 @@
   );
 
   return <div ref={ref as any} style={{ display: 'flex', alignItems: 'center', justifyContent: 'center' }}>{content}</div>;
->>>>>>> ad27a9ec
 };