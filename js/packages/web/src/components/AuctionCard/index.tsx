--- conflicted
+++ resolved
@@ -245,13 +245,8 @@
   const gapBidInvalid = useGapTickCheck(value, gapTick, gapTime, auctionView);
 
   const isAuctionManagerAuthorityNotWalletOwner =
-<<<<<<< HEAD
     auctionView.auctionManager.authority !==
     wallet?.publicKey?.toBase58();
-=======
-    auctionView.auctionManager.authority.toBase58() !=
-    wallet.publicKey?.toBase58();
->>>>>>> 129bc3fd
 
   const isAuctionNotStarted =
     auctionView.auction.info.state === AuctionState.Created;
@@ -267,8 +262,7 @@
             again.
           </span>
         )}
-<<<<<<< HEAD
-        {!hideDefaultAction && connected && auctionView.auction.info.ended() && (
+        {!hideDefaultAction && wallet.connected && auctionView.auction.info.ended() && (
           <Button
             type="primary"
             size="large"
@@ -295,39 +289,31 @@
                   );
                 setPrintingCost(totalCost);
                 setShowWarningModal(true);
-=======
-        {!hideDefaultAction &&
-          wallet.connected &&
-          auctionView.auction.info.ended() && (
-            <Button
-              type="primary"
-              size="large"
-              className="action-btn"
-              disabled={
-                !myPayingAccount ||
-                (!auctionView.myBidderMetadata &&
-                  isAuctionManagerAuthorityNotWalletOwner) ||
-                loading ||
-                !!auctionView.items.find(i => i.find(it => !it.metadata))
->>>>>>> 129bc3fd
               }
-              onClick={async () => {
-                setLoading(true);
-                setShowRedemptionIssue(false);
-                if (
-                  wallet.publicKey?.equals(auctionView.auctionManager.authority)
-                ) {
-                  const totalCost =
-                    await calculateTotalCostOfRedeemingOtherPeoplesBids(
-                      connection,
-                      auctionView,
-                      bids,
-                      bidRedemptions,
-                    );
-                  setPrintingCost(totalCost);
-                  setShowWarningModal(true);
+              try {
+                if (eligibleForAnything) {
+                  await sendRedeemBid(
+                    connection,
+                    wallet,
+                    myPayingAccount.pubkey,
+                    auctionView,
+                    accountByMint,
+                    prizeTrackingTickets,
+                    bidRedemptions,
+                    bids,
+                  ).then(() => setShowRedeemedBidModal(true));
+                } else {
+                  await sendCancelBid(
+                    connection,
+                    wallet,
+                    myPayingAccount.pubkey,
+                    auctionView,
+                    accountByMint,
+                    bids,
+                    bidRedemptions,
+                    prizeTrackingTickets,
+                  );
                 }
-<<<<<<< HEAD
               } catch (e) {
                 console.error(e);
                 setShowRedemptionIssue(true);
@@ -352,56 +338,6 @@
             )}
           </Button>
         )}
-=======
-                try {
-                  if (eligibleForAnything) {
-                    await sendRedeemBid(
-                      connection,
-                      wallet,
-                      myPayingAccount.pubkey,
-                      auctionView,
-                      accountByMint,
-                      prizeTrackingTickets,
-                      bidRedemptions,
-                      bids,
-                    ).then(() => setShowRedeemedBidModal(true));
-                  } else {
-                    await sendCancelBid(
-                      connection,
-                      wallet,
-                      myPayingAccount.pubkey,
-                      auctionView,
-                      accountByMint,
-                      bids,
-                      bidRedemptions,
-                      prizeTrackingTickets,
-                    );
-                  }
-                } catch (e) {
-                  console.error(e);
-                  setShowRedemptionIssue(true);
-                }
-                setLoading(false);
-              }}
-              style={{ marginTop: 20 }}
-            >
-              {loading ||
-              auctionView.items.find(i => i.find(it => !it.metadata)) ||
-              !myPayingAccount ? (
-                <Spin />
-              ) : eligibleForAnything ? (
-                `Redeem bid`
-              ) : (
-                `${
-                  wallet.publicKey &&
-                  auctionView.auctionManager.authority.equals(wallet.publicKey)
-                    ? 'Reclaim Items'
-                    : 'Refund bid'
-                }`
-              )}
-            </Button>
-          )}
->>>>>>> 129bc3fd
 
         {!hideDefaultAction &&
           wallet.connected &&
