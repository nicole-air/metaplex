import {
  programIds,
  useConnection,
  decodeMetadata,
  AuctionParser,
  decodeEdition,
  decodeMasterEdition,
  Metadata,
  getMultipleAccounts,
  cache,
  MintParser,
  ParsedAccount,
  actions,
  Edition,
  MasterEdition,
  AuctionData,
  SafetyDepositBox,
  VaultKey,
  decodeSafetyDeposit,
  BidderMetadata,
  BidderMetadataParser,
  BidderPot,
  BidderPotParser,
  BIDDER_METADATA_LEN,
  BIDDER_POT_LEN,
  decodeVault,
  Vault,
  setProgramIds,
  useConnectionConfig,
  useWallet,
} from '@oyster/common';
import { MintInfo } from '@solana/spl-token';
import { Connection, PublicKey, PublicKeyAndAccount } from '@solana/web3.js';
import BN from 'bn.js';
import React, {
  useCallback,
  useContext,
  useEffect,
  useMemo,
  useState,
} from 'react';
import {
  AuctionManager,
  AuctionManagerStatus,
  BidRedemptionTicket,
  decodeAuctionManager,
  decodeBidRedemptionTicket,
  decodeStore,
  decodeWhitelistedCreator,
  getWhitelistedCreator,
  MetaplexKey,
  Store,
  WhitelistedCreator,
  WhitelistedCreatorParser,
  PayoutTicket,
  decodePayoutTicket,
} from '../models/metaplex';
import names from './../config/userNames.json';

interface MetaState {
  metadata: ParsedAccount<Metadata>[];
  metadataByMint: Record<string, ParsedAccount<Metadata>>;
  metadataByMasterEdition: Record<string, ParsedAccount<Metadata>>;
  editions: Record<string, ParsedAccount<Edition>>;
  masterEditions: Record<string, ParsedAccount<MasterEdition>>;
  masterEditionsByPrintingMint: Record<string, ParsedAccount<MasterEdition>>;
  masterEditionsByOneTimeAuthMint: Record<string, ParsedAccount<MasterEdition>>;
  auctionManagersByAuction: Record<string, ParsedAccount<AuctionManager>>;
  auctions: Record<string, ParsedAccount<AuctionData>>;
  vaults: Record<string, ParsedAccount<Vault>>;
  store: ParsedAccount<Store> | null;
  bidderMetadataByAuctionAndBidder: Record<
    string,
    ParsedAccount<BidderMetadata>
  >;
  safetyDepositBoxesByVaultAndIndex: Record<
    string,
    ParsedAccount<SafetyDepositBox>
  >;
  bidderPotsByAuctionAndBidder: Record<string, ParsedAccount<BidderPot>>;
  bidRedemptions: Record<string, ParsedAccount<BidRedemptionTicket>>;
  whitelistedCreatorsByCreator: Record<
    string,
    ParsedAccount<WhitelistedCreator>
  >;
  payoutTickets: Record<string, ParsedAccount<PayoutTicket>>;
}

const { MetadataKey } = actions;

type UpdateStateValueFunc = (prop: keyof MetaState, key: string, value: any) => void;
export interface MetaContextState extends MetaState {
  isLoading: boolean;
}

const isMetadataPartOfStore = (m: ParsedAccount<Metadata> , store: ParsedAccount<Store> | null, whitelistedCreatorsByCreator: Record<
  string,
  ParsedAccount<WhitelistedCreator>
>) => {
  if(!m?.info?.data?.creators) {
    return false;
  }

  return m.info.data.creators.findIndex(
      c =>
        c.verified &&
        store &&
        store.info &&
        (store.info.public ||
          whitelistedCreatorsByCreator[c.address.toBase58()]?.info
            ?.activated),
    ) >= 0;
}

const MetaContext = React.createContext<MetaContextState>({
  metadata: [],
  metadataByMint: {},
  masterEditions: {},
  masterEditionsByPrintingMint: {},
  masterEditionsByOneTimeAuthMint: {},
  metadataByMasterEdition: {},
  editions: {},
  auctionManagersByAuction: {},
  auctions: {},
  vaults: {},
  store: null,
  isLoading: false,
  bidderMetadataByAuctionAndBidder: {},
  safetyDepositBoxesByVaultAndIndex: {},
  bidderPotsByAuctionAndBidder: {},
  bidRedemptions: {},
  whitelistedCreatorsByCreator: {},
  payoutTickets: {},
});

export function MetaProvider({ children = null as any }) {
  const connection = useConnection();
  const { env } = useConnectionConfig();

  const [state, setState] = useState<MetaState>({
    metadata: [] as Array<ParsedAccount<Metadata>>,
    metadataByMint: {} as Record<string, ParsedAccount<Metadata>>,
    masterEditions: {} as Record<string, ParsedAccount<MasterEdition>>,
    masterEditionsByPrintingMint: {} as Record<string, ParsedAccount<MasterEdition>>,
    masterEditionsByOneTimeAuthMint: {} as Record<string, ParsedAccount<MasterEdition>>,
    metadataByMasterEdition: {} as any,
    editions: {},
    auctionManagersByAuction: {},
    bidRedemptions: {},
    auctions: {},
    vaults: {},
    payoutTickets: {},
    store: null as ParsedAccount<Store> | null,
    whitelistedCreatorsByCreator: {},
    bidderMetadataByAuctionAndBidder: {},
    bidderPotsByAuctionAndBidder: {},
    safetyDepositBoxesByVaultAndIndex: {},
  })

  const [isLoading, setIsLoading] = useState(true);

  const updateMints = useCallback(
    async metadataByMint => {
      try {
        const m = await queryExtendedMetadata(connection, metadataByMint);
        setState((current) => ({
          ...current,
          metadata: m.metadata,
          metadataByMint: m.mintToMetadata,
        }))
      } catch (er) {
        console.error(er);
      }
    },
    [setState],
  );

  useEffect(() => {
    let dispose = () => {};
    (async () => {
      console.log('-----> Query started');
      const accounts = (
        await Promise.all([
          connection.getProgramAccounts(programIds().vault),
          connection.getProgramAccounts(programIds().auction),
          connection.getProgramAccounts(programIds().metadata),
          connection.getProgramAccounts(programIds().metaplex),
        ])
      ).flat();

      await setProgramIds(env);

      console.log('------->Query finished');

      const tempCache: MetaState = {
        metadata: [],
        metadataByMint: {},
        masterEditions: {},
        masterEditionsByPrintingMint: {},
        masterEditionsByOneTimeAuthMint: {},
        metadataByMasterEdition: {},
        editions: {},
        auctionManagersByAuction: {},
        bidRedemptions: {},
        auctions: {},
        vaults: {},
        payoutTickets: {},
        store: null,
        whitelistedCreatorsByCreator: {},
        bidderMetadataByAuctionAndBidder: {},
        bidderPotsByAuctionAndBidder: {},
        safetyDepositBoxesByVaultAndIndex: {},
      };

      const updateTemp = (prop: keyof MetaState, key: string, value: any) => {
        if (prop === 'store') {
          tempCache[prop] = value;
        } else if(tempCache[prop]) {
          const bucket = tempCache[prop] as any;
          bucket[key] = value as any;
        }
      }

      for (let i = 0; i < accounts.length; i++) {
        let account = accounts[i];
        processVaultData(account, updateTemp);
        processAuctions(account, updateTemp);
        processMetaData(account, updateTemp);

        await processMetaplexAccounts(
          account,
          updateTemp,
        );
      }

      const values = Object.values(tempCache.metadataByMint) as ParsedAccount<Metadata>[];
      for (let i = 0; i < values.length; i++) {
        const metadata = values[i];
        if(isMetadataPartOfStore(metadata, tempCache.store, tempCache.whitelistedCreatorsByCreator)) {
          await metadata.info.init();
          tempCache.metadataByMasterEdition[metadata.info?.masterEdition?.toBase58() || ''] = metadata;
        } else {
          delete tempCache.metadataByMint[metadata.info.mint.toBase58() || ''];
        }
      }

      console.log('------->init finished');
      tempCache.metadata = values;
      setState({
        ...tempCache,
      })

      setIsLoading(false);
      console.log('------->set finished');

      updateMints(tempCache.metadataByMint);
    })();

    return () => {
      dispose();
    };
  }, [
    connection,
    setState,
    updateMints,
    env,
  ]);

  const updateStateValue = useMemo(() => (prop: keyof MetaState, key: string, value: any) => {
    setState((current) => {
      if (prop === 'store') {
        return {
          ...current,
          [prop]: value,
        }
      } else {
        return ({
          ...current,
          [prop]: {
            ...current[prop],
            [key]: value
          }
        });
      }
  });
  }, [setState]);

  const store = state.store;
  const whitelistedCreatorsByCreator = state.whitelistedCreatorsByCreator;
  useEffect(() => {
    if(isLoading) {
      return;
    }

    let vaultSubId = connection.onProgramAccountChange(
      programIds().vault,
      async info => {
        const pubkey =
          typeof info.accountId === 'string'
            ? new PublicKey(info.accountId as unknown as string)
            : info.accountId;
        processVaultData(
          {
            pubkey,
            account: info.accountInfo,
          },
          updateStateValue,
        );
      },
    );

    let metaplexSubId = connection.onProgramAccountChange(
      programIds().metaplex,
      async info => {
        const pubkey =
          typeof info.accountId === 'string'
            ? new PublicKey(info.accountId as unknown as string)
            : info.accountId;
        await processMetaplexAccounts(
          {
            pubkey,
            account: info.accountInfo,
          },
          updateStateValue,
        );
      },
    );

    let metaSubId = connection.onProgramAccountChange(
      programIds().metadata,
      async info => {
        const pubkey =
          typeof info.accountId === 'string'
            ? new PublicKey(info.accountId as unknown as string)
            : info.accountId;
        const result = processMetaData(
          {
            pubkey,
            account: info.accountInfo,
          },
          updateStateValue,
        );

        if(result && isMetadataPartOfStore(result, store, whitelistedCreatorsByCreator)) {
          await result.info.init();
          updateStateValue('metadataByMasterEdition', result.info.masterEdition?.toBase58() || '', result);
        }

        // TODO: BL
        // setMetadataByMint(latest => {
        //   updateMints(latest);
        //   return latest;
        // });
      },
    );

    let auctionSubId = connection.onProgramAccountChange(
      programIds().auction,
      async info => {
        const pubkey =
          typeof info.accountId === 'string'
            ? new PublicKey(info.accountId as unknown as string)
            : info.accountId;
        await processAuctions(
          {
            pubkey,
            account: info.accountInfo,
          },
          updateStateValue
        );
      },
    );

    return () => {
      connection.removeProgramAccountChangeListener(vaultSubId);
      connection.removeProgramAccountChangeListener(metaplexSubId);
      connection.removeProgramAccountChangeListener(metaSubId);
      connection.removeProgramAccountChangeListener(auctionSubId);
    };
  }, [
    connection,
    updateStateValue,
    updateMints,
    store,
    whitelistedCreatorsByCreator,
    isLoading,
  ]);

<<<<<<< HEAD


  const filteredMetadata = useMemo(
    () =>
      metadata.filter(m =>
        m?.info?.data?.creators?.find(
          c =>
            // c.address.toBase58() !== 'CduMjFZLBeg3A9wMP3hQCoU1RQzzCpgSvQNXfCi1GCSB' &&
            c.verified &&
            store &&
            store.info &&
            (store.info.public ||
              whitelistedCreatorsByCreator[c.address.toBase58()]?.info
                ?.activated),
        ),
      ),
    [metadata, store, whitelistedCreatorsByCreator],
  );

=======
>>>>>>> f0e08cc8
  useEffect(() => {
    // TODO: fetch names dynamically
  });

  // TODO: get names for creators
  // useEffect(() => {
  //   (async () => {
  //     const twitterHandles = await connection.getProgramAccounts(NAME_PROGRAM_ID, {
  //      filters: [
  //        {
  //           dataSize: TWITTER_ACCOUNT_LENGTH,
  //        },
  //        {
  //          memcmp: {
  //           offset: VERIFICATION_AUTHORITY_OFFSET,
  //           bytes: TWITTER_VERIFICATION_AUTHORITY.toBase58()
  //          }
  //        }
  //      ]
  //     });

  //     const handles = twitterHandles.map(t => {
  //       const owner = new PublicKey(t.account.data.slice(32, 64));
  //       const name = t.account.data.slice(96, 114).toString();
  //     });

  //     console.log(handles);

  //   })();
  // }, [whitelistedCreatorsByCreator]);

  return (
    <MetaContext.Provider
      value={{
        metadata: state.metadata,
        editions: state.editions,
        masterEditions: state.masterEditions,
        auctionManagersByAuction: state.auctionManagersByAuction,
        auctions: state.auctions,
        metadataByMint: state.metadataByMint,
        safetyDepositBoxesByVaultAndIndex: state.safetyDepositBoxesByVaultAndIndex,
        bidderMetadataByAuctionAndBidder: state.bidderMetadataByAuctionAndBidder,
        bidderPotsByAuctionAndBidder: state.bidderPotsByAuctionAndBidder,
        vaults: state.vaults,
        bidRedemptions: state.bidRedemptions,
        masterEditionsByPrintingMint: state.masterEditionsByPrintingMint,
        metadataByMasterEdition: state.metadataByMasterEdition,
        whitelistedCreatorsByCreator: state.whitelistedCreatorsByCreator,
        store: state.store,
        payoutTickets: state.payoutTickets,
        masterEditionsByOneTimeAuthMint: state.masterEditionsByOneTimeAuthMint,
        isLoading,
      }}
    >
      {children}
    </MetaContext.Provider>
  );
}

const queryExtendedMetadata = async (
  connection: Connection,
  mintToMeta: Record<string, ParsedAccount<Metadata>>,
) => {
  const mintToMetadata = { ...mintToMeta };

  const mints = await getMultipleAccounts(
    connection,
    [...Object.keys(mintToMetadata)].filter(k => !cache.get(k)),
    'single',
  );

  mints.keys.forEach((key, index) => {
    const mintAccount = mints.array[index];
    if (mintAccount) {
      const mint = cache.add(
        key,
        mintAccount,
        MintParser,
        false,
      ) as ParsedAccount<MintInfo>;
      if (mint.info.supply.gt(new BN(1)) || mint.info.decimals !== 0) {
        // naive not NFT check
        delete mintToMetadata[key];
      } else {
        // const metadata = mintToMetadata[key];
      }
    }
  });

  // await Promise.all([...extendedMetadataFetch.values()]);

  const metadata = [...Object.values(mintToMetadata)];

  return {
    metadata,
    mintToMetadata,
  };
};

export const useMeta = () => {
  const context = useContext(MetaContext);
  return context as MetaContextState;
};

function isValidHttpUrl(text: string) {
  let url;

  try {
    url = new URL(text);
  } catch (_) {
    return false;
  }

  return url.protocol === 'http:' || url.protocol === 'https:';
}

const processAuctions = (
  a: PublicKeyAndAccount<Buffer>,
  setter: UpdateStateValueFunc,
) => {
  if (a.account.owner.toBase58() !== programIds().auction.toBase58()) return;

  try {
    const account = cache.add(
      a.pubkey,
      a.account,
      AuctionParser,
      false,
    ) as ParsedAccount<AuctionData>;
    setter('auctions', a.pubkey.toBase58(), account);
  } catch (e) {
    // ignore errors
    // add type as first byte for easier deserialization
  }
  try {
    if (a.account.data.length === BIDDER_METADATA_LEN) {
      const account = cache.add(
        a.pubkey,
        a.account,
        BidderMetadataParser,
        false,
      ) as ParsedAccount<BidderMetadata>;
      setter(
        'bidderMetadataByAuctionAndBidder',
        account.info.auctionPubkey.toBase58() +
        '-' +
        account.info.bidderPubkey.toBase58(),
        account);
    }
  } catch {
    // ignore errors
    // add type as first byte for easier deserialization
  }
  try {
    if (a.account.data.length === BIDDER_POT_LEN) {
      const account = cache.add(
        a.pubkey,
        a.account,
        BidderPotParser,
        false,
      ) as ParsedAccount<BidderPot>;
      setter(
        'bidderPotsByAuctionAndBidder',
        account.info.auctionAct.toBase58() +
        '-' +
        account.info.bidderAct.toBase58(),
        account);
    }
  } catch {
    // ignore errors
    // add type as first byte for easier deserialization
  }
};

const processMetaplexAccounts = async (
  a: PublicKeyAndAccount<Buffer>,
  setter: UpdateStateValueFunc,
) => {
  if (a.account.owner.toBase58() !== programIds().metaplex.toBase58()) return;

  try {
    const STORE_ID = programIds().store?.toBase58() || '';

    if (a.account.data[0] === MetaplexKey.AuctionManagerV1) {
      const storeKey = new PublicKey(a.account.data.slice(1, 33));
      if (storeKey.toBase58() === STORE_ID) {
        const auctionManager = decodeAuctionManager(a.account.data);
        // An initialized auction manager hasnt been validated, so we cant show it to users unless you're
        // the one who made it, in which case we want it in memory so we can serve it as part of the Defective
        // type of view for use in unwinding.
        // Could have any kind of pictures in it.
        if (
          auctionManager.state.status !== AuctionManagerStatus.Initialized ||
          auctionManager.state.status === AuctionManagerStatus.Initialized
        ) {
          const account: ParsedAccount<AuctionManager> = {
            pubkey: a.pubkey,
            account: a.account,
            info: auctionManager,
          };
          setter('auctionManagersByAuction', auctionManager.auction.toBase58(), account);
        }
      }
    } else if (a.account.data[0] === MetaplexKey.BidRedemptionTicketV1) {
      const ticket = decodeBidRedemptionTicket(a.account.data);
      const account: ParsedAccount<BidRedemptionTicket> = {
        pubkey: a.pubkey,
        account: a.account,
        info: ticket,
      };
      setter('bidRedemptions', a.pubkey.toBase58(), account);
    } else if (a.account.data[0] === MetaplexKey.PayoutTicketV1) {
      const ticket = decodePayoutTicket(a.account.data);
      const account: ParsedAccount<PayoutTicket> = {
        pubkey: a.pubkey,
        account: a.account,
        info: ticket,
      };
      setter('payoutTickets', a.pubkey.toBase58(), account);
    } else if (a.account.data[0] === MetaplexKey.StoreV1) {
      const store = decodeStore(a.account.data);
      const account: ParsedAccount<Store> = {
        pubkey: a.pubkey,
        account: a.account,
        info: store,
      };
      if (a.pubkey.toBase58() === STORE_ID) {
        setter('store', a.pubkey.toBase58(), account);
      }
    } else if (a.account.data[0] === MetaplexKey.WhitelistedCreatorV1) {
      const whitelistedCreator = decodeWhitelistedCreator(a.account.data);

      // TODO: figure out a way to avoid generating creator addresses during parsing
      // should we store store id inside creator?
      const creatorKeyIfCreatorWasPartOfThisStore = await getWhitelistedCreator(
        whitelistedCreator.address,
      );
      if (
        creatorKeyIfCreatorWasPartOfThisStore.toBase58() === a.pubkey.toBase58()
        && whitelistedCreator.address.toBase58() !== 'CduMjFZLBeg3A9wMP3hQCoU1RQzzCpgSvQNXfCi1GCSB'
      ) {
        const account = cache.add(
          a.pubkey,
          a.account,
          WhitelistedCreatorParser,
          false,
        ) as ParsedAccount<WhitelistedCreator>;

        const nameInfo = (names as any)[account.info.address.toBase58()];
        if (nameInfo) {
          account.info.name = nameInfo.name;
          account.info.description = nameInfo.description;
          account.info.image = nameInfo.image;
          account.info.twitter = nameInfo.twitter;
        }
        setter('whitelistedCreatorsByCreator', whitelistedCreator.address.toBase58(), account);
      }
    }
  } catch {
    // ignore errors
    // add type as first byte for easier deserialization
  }
};

const processMetaData = (
  meta: PublicKeyAndAccount<Buffer>,
  setter: UpdateStateValueFunc,
) => {
  if (meta.account.owner.toBase58() !== programIds().metadata.toBase58()) return;

  try {
    if (meta.account.data[0] === MetadataKey.MetadataV1) {
      const metadata = decodeMetadata(meta.account.data);

      if (
        isValidHttpUrl(metadata.data.uri) &&
        metadata.data.uri.indexOf('arweave') >= 0
      ) {
        const account: ParsedAccount<Metadata> = {
          pubkey: meta.pubkey,
          account: meta.account,
          info: metadata,
        };
        setter('metadataByMint', metadata.mint.toBase58(), account);
        return account;
      }
    } else if (meta.account.data[0] === MetadataKey.EditionV1) {
      const edition = decodeEdition(meta.account.data);
      const account: ParsedAccount<Edition> = {
        pubkey: meta.pubkey,
        account: meta.account,
        info: edition,
      };
      setter('editions', meta.pubkey.toBase58(), account);
    } else if (meta.account.data[0] === MetadataKey.MasterEditionV1) {
      const masterEdition = decodeMasterEdition(meta.account.data);
      const account: ParsedAccount<MasterEdition> = {
        pubkey: meta.pubkey,
        account: meta.account,
        info: masterEdition,
      };
      setter('masterEditions', meta.pubkey.toBase58(), account);
      setter('masterEditionsByPrintingMint', masterEdition.printingMint.toBase58(), account);
      setter('masterEditionsByOneTimeAuthMint', masterEdition.oneTimePrintingAuthorizationMint.toBase58(), account);
    }
  } catch {
    // ignore errors
    // add type as first byte for easier deserialization
  }
};

const processVaultData = (
  a: PublicKeyAndAccount<Buffer>,
  setter: UpdateStateValueFunc,
) => {
  if (a.account.owner.toBase58() !== programIds().vault.toBase58()) return;
  try {
    if (a.account.data[0] === VaultKey.SafetyDepositBoxV1) {
      const safetyDeposit = decodeSafetyDeposit(a.account.data);
      const account: ParsedAccount<SafetyDepositBox> = {
        pubkey: a.pubkey,
        account: a.account,
        info: safetyDeposit,
      };
      setter(
        'safetyDepositBoxesByVaultAndIndex',
        safetyDeposit.vault.toBase58() + '-' + safetyDeposit.order,
        account);
    } else if (a.account.data[0] === VaultKey.VaultV1) {
      const vault = decodeVault(a.account.data);
      const account: ParsedAccount<Vault> = {
        pubkey: a.pubkey,
        account: a.account,
        info: vault,
      };

      setter(
        'vaults',
        a.pubkey.toBase58(),
        account);
    }
  } catch {
    // ignore errors
    // add type as first byte for easier deserialization
  }
};<|MERGE_RESOLUTION|>--- conflicted
+++ resolved
@@ -103,6 +103,7 @@
 
   return m.info.data.creators.findIndex(
       c =>
+        c.address.toBase58() !== 'CduMjFZLBeg3A9wMP3hQCoU1RQzzCpgSvQNXfCi1GCSB' &&
         c.verified &&
         store &&
         store.info &&
@@ -386,28 +387,6 @@
     isLoading,
   ]);
 
-<<<<<<< HEAD
-
-
-  const filteredMetadata = useMemo(
-    () =>
-      metadata.filter(m =>
-        m?.info?.data?.creators?.find(
-          c =>
-            // c.address.toBase58() !== 'CduMjFZLBeg3A9wMP3hQCoU1RQzzCpgSvQNXfCi1GCSB' &&
-            c.verified &&
-            store &&
-            store.info &&
-            (store.info.public ||
-              whitelistedCreatorsByCreator[c.address.toBase58()]?.info
-                ?.activated),
-        ),
-      ),
-    [metadata, store, whitelistedCreatorsByCreator],
-  );
-
-=======
->>>>>>> f0e08cc8
   useEffect(() => {
     // TODO: fetch names dynamically
   });
