--- conflicted
+++ resolved
@@ -28,7 +28,6 @@
   setProgramIds,
   useConnectionConfig,
 } from '@oyster/common';
-<<<<<<< HEAD
 import { MintInfo, Token, TOKEN_PROGRAM_ID } from '@solana/spl-token';
 import artOrder from './../config/art-order.json';
 import {
@@ -45,10 +44,6 @@
   Transaction,
   TransactionInstruction,
 } from '@solana/web3.js';
-=======
-import { MintInfo } from '@solana/spl-token';
-import { Connection, PublicKey, PublicKeyAndAccount } from '@solana/web3.js';
->>>>>>> 434e1c5a
 import BN from 'bn.js';
 import React, {
   useCallback,
@@ -672,11 +667,7 @@
   if (a.account.owner.toBase58() != programIds().metaplex.toBase58()) return;
 
   try {
-<<<<<<< HEAD
-    const STORE_ID = programIds().store.toBase58();
-=======
     const STORE_ID = programIds().store?.toBase58() || '';
->>>>>>> 434e1c5a
 
     if (
       a.account.data[0] === MetaplexKey.AuctionManagerV1 ||
