--- conflicted
+++ resolved
@@ -27,13 +27,9 @@
   Vault,
   setProgramIds,
   useConnectionConfig,
-<<<<<<< HEAD
-=======
-  useWallet,
   AuctionDataExtended,
   MAX_AUCTION_DATA_EXTENDED_SIZE,
   AuctionDataExtendedParser,
->>>>>>> 3ec50ee1
 } from '@oyster/common';
 import { MintInfo } from '@solana/spl-token';
 import { Connection, PublicKey, PublicKeyAndAccount } from '@solana/web3.js';
@@ -376,7 +372,6 @@
           isMetadataPartOfStore(result, store, whitelistedCreatorsByCreator)
         ) {
           await result.info.init();
-<<<<<<< HEAD
           setState((data) => ({
             ...data,
             metadata: [...data.metadata.filter(m => m.pubkey.equals(pubkey)), result],
@@ -389,13 +384,6 @@
               [result.info.mint.toBase58()]: result
             }
           }));
-=======
-          updateStateValue(
-            'metadataByMasterEdition',
-            result.info.masterEdition?.toBase58() || '',
-            result,
-          );
->>>>>>> 3ec50ee1
         }
       },
     );
