import React from 'react';
import { Row, Col, Divider, Layout, Tag, Button } from 'antd';
import { useParams } from 'react-router-dom';
import { useArt } from './../../hooks';

import './index.less';
import { ArtContent } from '../../components/ArtContent';
import { shortenAddress, useConnection, useWallet } from '@oyster/common';
import { MetaAvatar } from '../../components/MetaAvatar';
import { sendSignMetadata } from '../../actions/sendSignMetadata';
import { PublicKey } from '@solana/web3.js';

const { Content } = Layout;

export const ArtView = () => {
  const { id } = useParams<{ id: string }>();
  const { wallet } = useWallet();
  const connection = useConnection();
  const art = useArt(id);

  const pubkey = wallet?.publicKey?.toBase58() || '';

  const tag = (
    <div className="info-header">
      <Tag color="blue">UNVERIFIED</Tag>
    </div>
  );

  const unverified = (
    <>
      {tag}
      <div style={{ fontSize: 12 }}>
        <i>
          This artwork is still missing verification from{' '}
          {art.creators?.filter(c => !c.verified).length} contributors before it
          can be considered verified and sellable on the platform.
        </i>
      </div>
      <br />
    </>
  );

  return (
    <Content>
      <Col>
        <Row>
          <Col xs={{ span: 24 }} md={{ span: 12 }} style={{ padding: '30px' }}>
            <ArtContent
              category={art.category}
              extension={art.image}
              uri={art.image}
<<<<<<< HEAD
              style={{ width: 500 }}
              height={500}
              width={500}
=======
              style={{ width: 300 }}
              height={300}
              width={300}
>>>>>>> 434e1c5a
              className="artwork-image"
              files={art.files}
              active={true}
            />
          </Col>
          {/* <Divider /> */}
          <Col
            xs={{ span: 24 }}
            md={{ span: 12 }}
            style={{ textAlign: 'left', fontSize: '1.4rem' }}
          >
            <div style={{ fontWeight: 700, fontSize: '4rem' }}>{art.title}</div>
            <br />
            <div className="info-header">CREATED BY</div>
            <div className="creators">
              {(art.creators || [])
                .map(creator => {
                return (
                  <div
                    className="info-content"
                    style={{ display: 'flex', alignItems: 'center' }}
                  >
                    <MetaAvatar creators={[creator]} size={64} />
                    <div>
                      <span className="creator-name">
                        {creator.name || shortenAddress(creator.address || '')}
                      </span>
                      <div style={{ marginLeft: 10 }}>
                        {!creator.verified &&
                          (creator.address === pubkey ? (
                            <Button
                              onClick={async () => {
                                try {
                                  await sendSignMetadata(
                                    connection,
                                    wallet,
                                    new PublicKey(id),
                                  );
                                } catch (e) {
                                  console.error(e);
                                  return false;
                                }
                                return true;
                              }}
                            >
                              Approve
                            </Button>
                          ) : (
                            tag
                          ))}
                      </div>
                    </div>
                  </div>
                );
              })}
            </div>
          </Col>
          <Col span="24">
            <Divider />
            <br />
            {art.creators?.find(c => !c.verified) && unverified}
<<<<<<< HEAD
            {/* <div className="info-header">CREATOR ROYALTIES</div>
=======
            <div className="info-header">CREATOR ROYALTIES</div>
>>>>>>> 434e1c5a
            <div className="royalties">
              {((art.seller_fee_basis_points || 0) / 100).toFixed(2)}%
            </div> */}
            <br />
            <div className="info-header">ABOUT THE CREATION</div>
            <div className="info-content">{art.about}</div>
            <br />
            {/*
              TODO: add info about artist


            <div className="info-header">ABOUT THE CREATOR</div>
            <div className="info-content">{art.about}</div> */}
          </Col>
        </Row>
      </Col>
    </Content>
  );
};<|MERGE_RESOLUTION|>--- conflicted
+++ resolved
@@ -49,15 +49,9 @@
               category={art.category}
               extension={art.image}
               uri={art.image}
-<<<<<<< HEAD
               style={{ width: 500 }}
               height={500}
               width={500}
-=======
-              style={{ width: 300 }}
-              height={300}
-              width={300}
->>>>>>> 434e1c5a
               className="artwork-image"
               files={art.files}
               active={true}
@@ -119,11 +113,7 @@
             <Divider />
             <br />
             {art.creators?.find(c => !c.verified) && unverified}
-<<<<<<< HEAD
             {/* <div className="info-header">CREATOR ROYALTIES</div>
-=======
-            <div className="info-header">CREATOR ROYALTIES</div>
->>>>>>> 434e1c5a
             <div className="royalties">
               {((art.seller_fee_basis_points || 0) / 100).toFixed(2)}%
             </div> */}
