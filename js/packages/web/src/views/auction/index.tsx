--- conflicted
+++ resolved
@@ -100,6 +100,7 @@
 
     return (
       <AuctionItem
+        key={item.metadata.pubkey.toBase58()}
         item={item}
         index={index}
         size={arr.length}
@@ -118,23 +119,8 @@
               autoplay={false}
               afterChange={index => setCurrentIndex(index)}
             >
-
-<<<<<<< HEAD
               {items}
             </Carousel>
-=======
-                return (
-                    <AuctionItem
-                      key={item.metadata.pubkey.toBase58()}
-                      item={item}
-                      index={index}
-                      size={arr.length}
-                      active={index === currentIndex}
-                    ></AuctionItem>
-                );
-              })}
-              </Carousel>
->>>>>>> df44dfe9
           </div>
           <h6>NUMBER OF WINNERS</h6>
           <h1>{winnerCount === undefined ?  <Skeleton paragraph={{ rows: 0 }} /> : winnerCount}</h1>
