--- conflicted
+++ resolved
@@ -1,10 +1,6 @@
 import React, { useRef, useState } from 'react';
 import { useParams } from 'react-router-dom';
-<<<<<<< HEAD
-import { Row, Col, Button, Image, Tooltip, Carousel } from 'antd';
-=======
 import { Row, Col, Button, Skeleton, Carousel } from 'antd';
->>>>>>> ad27a9ec
 import { AuctionCard } from '../../components/AuctionCard';
 import {
   AuctionView as Auction,
@@ -13,10 +9,7 @@
   useAuction,
   useBidsForAuction,
   useCreators,
-<<<<<<< HEAD
-=======
   useExtendedArt,
->>>>>>> ad27a9ec
 } from '../../hooks';
 import { ArtContent } from '../../components/ArtContent';
 import AuctionData from '../../config/auctions.json';
@@ -48,12 +41,7 @@
   size: number;
   active?: boolean;
 }) => {
-<<<<<<< HEAD
-  const art = useArt(item.metadata.pubkey);
-  const ref = useRef<HTMLDivElement>(null);
-=======
   const id = item.metadata.pubkey;
->>>>>>> ad27a9ec
   var style: React.CSSProperties = {
     transform:
       index === 0
@@ -65,30 +53,12 @@
     transformOrigin: 'right bottom',
     position: index !== 0 ? 'absolute' : 'static',
     zIndex: -1 * index,
-<<<<<<< HEAD
-    border: size > 1 ? '1px solid #282828' : '',
-=======
->>>>>>> ad27a9ec
     marginLeft: size > 1 && index === 0 ? '0px' : 'auto',
     background: 'black',
     boxShadow: 'rgb(0 0 0 / 10%) 12px 2px 20px 14px',
     height: 300,
   };
   return (
-<<<<<<< HEAD
-    <div ref={ref}>
-      <ArtContent
-        category={art.category}
-        uri={art.image}
-        extension={art.image}
-        files={art.files}
-        className="artwork-image stack-item"
-        style={style}
-        ref={ref}
-        active={active}
-      />
-    </div>
-=======
     <ArtContent
       pubkey={id}
       className="artwork-image stack-item"
@@ -96,7 +66,6 @@
       active={active}
       allowMeshRender={true}
     />
->>>>>>> ad27a9ec
   );
 };
 
@@ -108,54 +77,11 @@
   const art = useArt(auction?.thumbnail.metadata.pubkey);
   const { ref, data } = useExtendedArt(auction?.thumbnail.metadata.pubkey);
   const creators = useCreators(auction);
-<<<<<<< HEAD
-  const edition = '-';
-=======
   const edition = '1 of 1';
->>>>>>> ad27a9ec
   const nftCount = auction?.items.flat().length;
   const winnerCount = auction?.items.length;
   const auctionData = AuctionData as any;
 
-<<<<<<< HEAD
-  return (
-    <>
-      <Row justify="space-around">
-        <Col span={24} md={12} className="pr-4">
-          <div className="">
-          <Carousel autoplay={false} afterChange={(index) => setCurrentIndex(index)}>
-              {[
-                ...(auction?.items.flat()
-                  .reduce((agg, item) => {
-                      agg.set(item.metadata.pubkey.toBase58(), item);
-                      return agg;
-                    }, new Map<string, AuctionViewItem>()).values() || []),
-                auction?.participationItem,
-              ].map((item, index, arr) => {
-                if (!item || !item?.metadata || !item.metadata?.pubkey) {
-                  return null;
-                }
-
-                return (
-                    <AuctionItem
-                      item={item}
-                      index={index}
-                      size={arr.length}
-                      active={index === currentIndex}
-                    ></AuctionItem>
-                );
-              })}
-              </Carousel>
-          </div>
-          <h6>NUMBER OF WINNERS</h6>
-          <h1>{winnerCount}</h1>
-          <h6>NUMBER OF NFTs</h6>
-          <h1>{nftCount}</h1>
-          <h6>About this {nftCount === 1 ? 'NFT' : 'Collection'}</h6>
-          <p>
-            {art.about || (
-              <div style={{ fontStyle: 'italic' }}>
-=======
 
   const hasDescription = data === undefined || data.description === undefined
   const description = data?.description;
@@ -207,13 +133,11 @@
             {hasDescription && <Skeleton paragraph={{ rows: 3 }} />}
             {description || (
               winnerCount !== undefined && <div style={{ fontStyle: 'italic' }}>
->>>>>>> ad27a9ec
                 No description provided.
               </div>
             )}
           </p>
-<<<<<<< HEAD
-          {auctionData[id] && (
+          {auctionData[id] && id === 'CE9VZmudNXFWwk4UZwjcmjmEonw4Bn7n42yz8ak8zPsV' && (
             <>
               <h6>About this Auction</h6>
               <p>{auctionData[id].description.split('\n').map((t: string) => <div>{t}</div>)}</p>
@@ -227,7 +151,7 @@
               </ul>
             </>
           )}
-          <img src="/chakratastic-tier-breakdown.jpg" style={{ width: '100%' }} />
+          {id === 'CE9VZmudNXFWwk4UZwjcmjmEonw4Bn7n42yz8ak8zPsV' && <img src="/chakratastic-tier-breakdown.jpg" style={{ width: '100%' }} />}
         </Col>
 
         <Col span={24} md={12}>
@@ -242,21 +166,17 @@
               </p>
             </Col>
 
-            <Col>
-=======
+          </Row>
           {/* {auctionData[id] && (
             <>
               <h6>About this Auction</h6>
               <p>{auctionData[id].description.split('\n').map((t: string) => <div>{t}</div>)}</p>
             </>
           )} */}
-        </Col>
-
-        <Col span={24} md={12}>
+
           <h2 className="art-title">{art.title || <Skeleton paragraph={{ rows: 0 }} />}</h2>
           <Row gutter={[50, 0]} style={{ marginRight: 'unset' }}>
             <Col>
->>>>>>> ad27a9ec
               <h6>Edition</h6>
               <p>{(auction?.items.length || 0) > 1 ? 'Multiple' : edition}</p>
             </Col>
@@ -287,10 +207,7 @@
             </Col>
           </Row>
 
-<<<<<<< HEAD
-=======
           {!auction && <Skeleton paragraph={{ rows: 6 }} />}
->>>>>>> ad27a9ec
           {auction && <AuctionCard auctionView={auction} />}
           <AuctionBids auctionView={auction} />
         </Col>
