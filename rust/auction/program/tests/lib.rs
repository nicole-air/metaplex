--- conflicted
+++ resolved
@@ -75,14 +75,11 @@
         &resource,
         &mint_keypair.pubkey(),
         max_winners,
-<<<<<<< HEAD
+        "Some name",
         instant_sale,
         price_floor,
         gap_tick_size_percentage,
         tick_size,
-=======
-        "Some name",
->>>>>>> 18576497
     )
     .await
     .unwrap();
